# A Toy Virtual Dataset for Remote Sensing Imagery Problems Evaluation
Toy experimental setup for virtual remote sensing feasibility testing


## Getting Started

_provide very short code sample and result to give a grasp of what the project is about and what's achievable with the code (ideally some quick visualization)_

<<<<<<< HEAD
## Overview

_Deeper presentation of project motivation, organization and main functionalities presentation (links for more details over functionalities in [wiki](https://github.com/Cervest/ds-virtual-remote-sensing-toy/wiki))_

## Installation

_clone, create env, install requirements  --> to write properly_
=======
<img src="https://github.com/Cervest/ds-virtual-remote-sensing-toy/blob/master/docs/source/img/mnist_ideal_generation.png" alt="just to have an image" width="650"/>

```python
# Insert some code to give glimpse of how it works / what you can do
```


## Overview

### Motivation

In the framework of remote sensing, generative models are of keen interest as they could help cope with limited access to costly high-resolution imagery through super-resolution models. We believe, that from a general tool to combine observations from different missions into a higher-resolution one will be built using neural network based generative modeling.

However, when it come to the evaluation of generative methods previous work has been mostly relying on qualitative evidence and some quantitative metrics often poorly consistent between each other. We propose in this work a new synthetic toy dataset structured as :

- An ideal latent high-resolution toy imagery product
- Mutliple lower-resolution products derived from the ideal one

A super-resolution task can then be stated from the point of view of missing data wrt the latent product and having access to such synthetic groundtruth allows to accurately quantify the discrepancy with the results generated out of several coarser observations.

### Organization

The repository is structured as follows :

```
├── data
├── docs
├── notebooks
├── src
├── tests
├── utils
├── environment.yml
└── README.md
```
- `data` : datasets used for toy dataset generation process
- `docs`: any paper, notes, image relevant to this repository
- `notebooks`: presentation and example notebooks
- `src`: contains all modules and scripts to reproduce generation process
- `tests`: unit testing modules
- `utils`: miscellaneous utilities

### Features description
_Add functionalities presentation (links for more details over functionalities in [wiki](https://github.com/Cervest/ds-virtual-remote-sensing-toy/wiki))_

## Installation

All code is implemented in Python 3.7

_TODO : Add additional explanation steps for installation_

#### Setting up environment
```bash
$ git clone https://github.com/Cervest/ds-virtual-remote-sensing-toy.git
$ cd ds-virtual-remote-sensing-toy
$ conda env create -f environment.yml
$ conda activate toy-vrs
```

#### Setting up dvc

From the environment and root project directory :

```bash
$ (toy-vrs) dvc init -q
$ (toy-vrs) python repro/dvc.py --link=where/data/will/be/stored
$ (toy-vrs) dvc repro repro/toy-data/download_data.dvc
```

In case pipeline dvc file is missing, one can recreate it by running :

```bash
$ ./repro/toy-data/.setup_data.sh
```

>>>>>>> e9149fe7

## References<|MERGE_RESOLUTION|>--- conflicted
+++ resolved
@@ -6,15 +6,6 @@
 
 _provide very short code sample and result to give a grasp of what the project is about and what's achievable with the code (ideally some quick visualization)_
 
-<<<<<<< HEAD
-## Overview
-
-_Deeper presentation of project motivation, organization and main functionalities presentation (links for more details over functionalities in [wiki](https://github.com/Cervest/ds-virtual-remote-sensing-toy/wiki))_
-
-## Installation
-
-_clone, create env, install requirements  --> to write properly_
-=======
 <img src="https://github.com/Cervest/ds-virtual-remote-sensing-toy/blob/master/docs/source/img/mnist_ideal_generation.png" alt="just to have an image" width="650"/>
 
 ```python
@@ -89,6 +80,4 @@
 $ ./repro/toy-data/.setup_data.sh
 ```
 
->>>>>>> e9149fe7
-
 ## References