--- conflicted
+++ resolved
@@ -26,11 +26,7 @@
   precision: 32
 
   # Supervision regularization weight
-<<<<<<< HEAD
-  supervision_weight: 0.1
-=======
   supervision_weight: 100
->>>>>>> 889fddc8
 
 
 ############################################
