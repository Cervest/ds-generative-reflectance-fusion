--- conflicted
+++ resolved
@@ -31,8 +31,6 @@
   split:
     train: 0.8
     val: 0.2
-<<<<<<< HEAD
-=======
 
   # Dataloading specifications
   dataloader:
@@ -41,7 +39,6 @@
 
     # Number of workers for loading
     num_workers: 4
->>>>>>> 270ac908
 
 
 ############################################
