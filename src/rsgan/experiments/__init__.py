from src.utils import Registry
"""
Registery of common experiment models
"""
EXPERIMENTS = Registry()


def build_experiment(cfg, test=False):
    experiment = EXPERIMENTS[cfg['experiment']['name']](cfg, test)
    return experiment


################################################################################


from .cloud_removal import cGANToyCloudRemoval, cGANFrameRecurrentToyCloudRemoval
from .sar_to_optical import CycleGANToySARToOptical
<<<<<<< HEAD
from .utils import Logger

__all__ = ['build_experiment', 'Logger',
           'cGANToyCloudRemoval', 'CycleGANToySARToOptical',
           'cGANFrameRecurrentToyCloudRemoval']
=======
from .modis_landsat_fusion import EarlyFusionMODISLandsat, ResidualEarlyFusionMODISLandsat, LateFusionMODISLandsat, cGANFusionMODISLandsat, ResidualcGANFusionMODISLandsat
from .utils import Logger

__all__ = ['build_experiment', 'Logger',
           'cGANToyCloudRemoval', 'cGANFrameRecurrentToyCloudRemoval',
           'CycleGANToySARToOptical',
           'EarlyFusionMODISLandsat', 'ResidualEarlyFusionMODISLandsat',
           'LateFusionMODISLandsat',
           'cGANFusionMODISLandsat', 'ResidualcGANFusionMODISLandsat']
>>>>>>> 9eeacf3a
<|MERGE_RESOLUTION|>--- conflicted
+++ resolved
@@ -15,13 +15,6 @@
 
 from .cloud_removal import cGANToyCloudRemoval, cGANFrameRecurrentToyCloudRemoval
 from .sar_to_optical import CycleGANToySARToOptical
-<<<<<<< HEAD
-from .utils import Logger
-
-__all__ = ['build_experiment', 'Logger',
-           'cGANToyCloudRemoval', 'CycleGANToySARToOptical',
-           'cGANFrameRecurrentToyCloudRemoval']
-=======
 from .modis_landsat_fusion import EarlyFusionMODISLandsat, ResidualEarlyFusionMODISLandsat, LateFusionMODISLandsat, cGANFusionMODISLandsat, ResidualcGANFusionMODISLandsat
 from .utils import Logger
 
@@ -30,5 +23,4 @@
            'CycleGANToySARToOptical',
            'EarlyFusionMODISLandsat', 'ResidualEarlyFusionMODISLandsat',
            'LateFusionMODISLandsat',
-           'cGANFusionMODISLandsat', 'ResidualcGANFusionMODISLandsat']
->>>>>>> 9eeacf3a
+           'cGANFusionMODISLandsat', 'ResidualcGANFusionMODISLandsat']